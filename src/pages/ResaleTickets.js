--- conflicted
+++ resolved
@@ -1,1022 +1,1087 @@
 import React, { useState, useEffect, useCallback } from 'react';
+
 import { Link, useNavigate, useSearchParams } from 'react-router-dom';
+
 import { motion } from 'framer-motion';
+
 import { FiCalendar, FiMapPin, FiClock, FiFilter, FiDollarSign, FiUser, FiMail, FiPhone } from 'react-icons/fi';
+
 import { useQuery } from '@tanstack/react-query';
+
 import ticketService from '../services/ticketService';
+
 import eventService from '../services/eventService';
+
 import queueService from '../services/queueService';
+
 import QueueStatus from '../components/QueueStatus';
+
 import { useAuth } from '../context/AuthContext';
 
 // Helper function to format date
+
 const formatDate = (dateString) => {
+
   const date = new Date(dateString);
+
   return date.toLocaleDateString('en-US', {
+
     weekday: 'long',
+
     year: 'numeric',
+
     month: 'long',
+
     day: 'numeric',
+
   });
+
 };
 
 // Helper function to format time
+
 const formatTime = (dateString) => {
+
   const date = new Date(dateString);
+
   return date.toLocaleTimeString('en-US', {
+
     hour: '2-digit',
+
     minute: '2-digit',
+
   });
+
 };
 
 // Get image URL
+
 const getImageUrl = (imagePath) => {
+
   if (!imagePath) return 'https://images.unsplash.com/photo-1540575467063-178a50c2df87?ixlib=rb-4.0.3&auto=format&fit=crop&w=2070&q=80';
-  
+
+  
+
   if (imagePath.startsWith('http')) {
+
     return imagePath;
+
   }
-  
+
+  
+
   return `${process.env.REACT_APP_API_URL || 'http://localhost:5000'}${imagePath}`;
+
 };
 
 const ResaleTickets = () => {
+
   const navigate = useNavigate();
+
   const [searchParams, setSearchParams] = useSearchParams();
+
   const { isAuthenticated, currentUser } = useAuth();
 
   // State for filters
+
   const [filterEvent, setFilterEvent] = useState(searchParams.get('eventId') || '');
+
   const [minPrice, setMinPrice] = useState(searchParams.get('minPrice') || '');
+
   const [maxPrice, setMaxPrice] = useState(searchParams.get('maxPrice') || '');
+
   const [showFilters, setShowFilters] = useState(false);
-  
+
+  
+
   // State for resale purchase
+
   const [selectedTicket, setSelectedTicket] = useState(null);
+
   const [isProcessing, setIsProcessing] = useState(false);
+
   const [purchaseError, setPurchaseError] = useState(null);
+
   const [purchaseSuccess, setPurchaseSuccess] = useState(false);
+
   const [guestInfo, setGuestInfo] = useState({ name: '', email: '', phoneNumber: '' });
-  
+
+  
+
   // Queue system state
+
   const [showQueueModal, setShowQueueModal] = useState(false);
+
   const [queueInfo, setQueueInfo] = useState(null);
+
   const [isQueueReady, setIsQueueReady] = useState(false);
 
   // Fetch resale tickets
+
   const { data: resaleTickets, isLoading, error, refetch } = useQuery({
+
     queryKey: ['resaleTickets', filterEvent, minPrice, maxPrice],
+
     queryFn: () => ticketService.getResaleTickets({
+
       eventId: filterEvent || undefined,
+
       minPrice: minPrice || undefined,
+
       maxPrice: maxPrice || undefined,
+
     }),
+
     select: (data) => data.data || [],
+
   });
-  
+
+  
+
   // Define isInitialLoading as an alias for isLoading to maintain compatibility
+
   const isInitialLoading = isLoading;
 
   // Fetch events for filter dropdown
+
   const { data: events } = useQuery({
+
     queryKey: ['events'],
+
     queryFn: () => eventService.getEvents(),
+
     select: (data) => data.data || [],
+
   });
 
   // Handle filter application
+
   const applyFilters = () => {
+
     // Update URL parameters
+
     const params = new URLSearchParams();
+
     if (filterEvent) params.set('eventId', filterEvent);
+
     if (minPrice) params.set('minPrice', minPrice);
+
     if (maxPrice) params.set('maxPrice', maxPrice);
+
     setSearchParams(params);
+
     
+
     // Refetch with new filters
+
     refetch();
+
     
+
     // Close filter panel
+
     setShowFilters(false);
+
   };
-  
+
+  
+
   // Handle clear filters
+
   const clearFilters = () => {
+
     setFilterEvent('');
+
     setMinPrice('');
+
     setMaxPrice('');
+
     setSearchParams({});
+
     refetch();
+
     setShowFilters(false);
+
   };
-  
+
+  
+
   // Add this effect to check for existing queue position when a ticket is selected
+
   useEffect(() => {
+
     // Check if user is already in a queue for the selected ticket's event
+
     const checkExistingQueue = async () => {
+
       if (selectedTicket && selectedTicket.event && selectedTicket.event._id) {
+
         try {
+
           // Check if we have a stored queueId for this event
+
           const eventId = selectedTicket.event._id;
+
           const storedQueueId = localStorage.getItem(`queue_${eventId}`);
+
           
+
           if (storedQueueId) {
+
             const queueResponse = await queueService.checkPosition(eventId, storedQueueId);
+
             
+
             if (queueResponse.success && 
+
                 (queueResponse.data.position > 0 || queueResponse.data.isProcessing)) {
+
               // User is already in queue, restore queue state
+
               setQueueInfo({
+
                 ...queueResponse.data,
+
                 queueId: storedQueueId
+
               });
+
               
+
               // If user is at the front of the queue, mark as ready
+
               if (queueResponse.data.position <= 1 || queueResponse.data.isProcessing) {
+
                 setIsQueueReady(true);
+
               }
+
             }
+
           }
+
         } catch (err) {
+
           console.error('Error checking existing queue:', err);
+
           // Silently fail - we'll create a new queue if needed
+
         }
-      }
+
+      }
+
     };
+
     
+
     checkExistingQueue();
+
   }, [selectedTicket]);
 
   // Add effect to check for saved ticket selection when the queue info changes
+
   useEffect(() => {
+
     const checkSavedTicket = () => {
+
       if (!selectedTicket && queueInfo && queueInfo.queueId) {
+
         const eventId = queueInfo.eventId || (searchParams.get('eventId'));
-        
+
+        
+
         if (eventId) {
+
           try {
+
             const savedTicket = localStorage.getItem(`selected_resale_ticket_${eventId}`);
+
             if (savedTicket) {
+
               const ticketData = JSON.parse(savedTicket);
+
               setSelectedTicket(ticketData);
+
             }
+
           } catch (err) {
+
             console.error('Error loading saved ticket selection:', err);
+
             // Continue without restored selection
+
           }
+
         }
-      }
+
+      }
+
     };
+
     
+
     checkSavedTicket();
+
   }, [queueInfo, selectedTicket, searchParams]);
 
   // Update the handleSelectTicket function to store the selection
+
   const handleSelectTicket = (ticket) => {
+
     setSelectedTicket(ticket);
+
     setPurchaseError(null);
+
     
+
     // Store the selected ticket in localStorage to preserve across queue process
+
     if (ticket && ticket.event && ticket.event._id) {
+
       try {
+
         localStorage.setItem(`selected_resale_ticket_${ticket.event._id}`, JSON.stringify({
+
           _id: ticket._id,
+
           resalePrice: ticket.resalePrice,
+
           event: {
+
             _id: ticket.event._id,
+
             title: ticket.event.title
+
           },
+
           ticketTypeInfo: ticket.ticketTypeInfo
+
         }));
+
       } catch (err) {
+
         console.error('Error saving ticket selection to localStorage:', err);
+
         // Continue even if storage fails
-      }
+
+      }
+
     }
+
     
+
     // Prefill phone number if authenticated
+
     if (isAuthenticated && currentUser.phoneNumber) {
+
       setGuestInfo(prev => ({ ...prev, phoneNumber: currentUser.phoneNumber }));
-      
+
+      
+
       // If authenticated, start the queue process in the background
+
       if (ticket && ticket.event && ticket.event._id) {
+
         const eventId = ticket.event._id;
-        
+
+        
+
         // Join queue in the background
+
         queueService.joinQueue(eventId)
+
           .then(queueResponse => {
+
             if (queueResponse.success) {
+
               setQueueInfo(queueResponse.data);
+
               // Don't show the modal yet
+
               
+
               // If user is already at the front of the queue, mark as ready
+
               if (queueResponse.data.position <= 1 || queueResponse.data.isProcessing) {
+
                 setIsQueueReady(true);
+
               }
+
             }
+
           })
+
           .catch(err => {
+
             console.error('Error joining queue early:', err);
+
             // Silently fail - we'll try again when user clicks purchase
+
           });
-      }
+
+      }
+
     }
+
   };
-  
+
+  
+
   // Handle guest info change
+
   const handleGuestInfoChange = (e) => {
+
     const { name, value } = e.target;
+
     setGuestInfo(prev => ({ ...prev, [name]: value }));
+
   };
-  
+
+  
+
   // Close purchase modal
+
   const handleClosePurchase = () => {
+
     setSelectedTicket(null);
+
     setPurchaseError(null);
+
     setGuestInfo({ name: '', email: '', phoneNumber: '' });
+
   };
-  
+
+  
+
   // Add this useEffect for loading Paystack script
+
   useEffect(() => {
+
     // Load the Paystack script when the component mounts
+
     const script = document.createElement('script');
+
     script.src = 'https://js.paystack.co/v1/inline.js';
+
     script.async = true;
+
     document.body.appendChild(script);
+
     
+
     // Cleanup function to remove the script when component unmounts
+
     return () => {
+
       if (document.body.contains(script)) {
+
         document.body.removeChild(script);
-      }
+
+      }
+
     };
+
   }, []);
 
   // Define the payment success callback
+
   const handlePaymentSuccess = useCallback(async (response, ticketId) => {
+
     try {
+
       if (!selectedTicket) {
+
         setPurchaseError('Ticket information was lost. Please try again.');
+
         setIsProcessing(false);
+
         return;
-      }
-      
+
+      }
+
+      
+
       if (response.status === 'success') {
+
         // Prepare payment info from Paystack
+
         const paymentInfo = {
+
           method: "Paystack",
+
           currency: selectedTicket?.ticketTypeInfo?.currency || "USD",
+
           reference: response.reference,
+
           trans: response.trans
+
         };
-        
+
+        
+
         // Process the actual ticket purchase with payment info
+
         const paymentData = {
+
           paymentMethod: `Paystack - ${paymentInfo.currency}`,
+
           paymentReference: paymentInfo.reference,
+
           paymentTransaction: paymentInfo.trans,
+
           paymentCurrency: paymentInfo.currency
+
         };
-        
+
+        
+
         const purchaseResponse = await ticketService.purchaseResaleTicket(ticketId, paymentData);
-        
+
+        
+
         // Show success message
+
         setPurchaseSuccess(true);
-        
+
+        
+
         // Clear stored ticket data since purchase was successful
+
         try {
+
           if (selectedTicket && selectedTicket.event && selectedTicket.event._id) {
+
             localStorage.removeItem(`selected_resale_ticket_${selectedTicket.event._id}`);
+
           }
+
         } catch (err) {
+
           console.error('Error clearing stored ticket data:', err);
+
         }
-        
+
+        
+
         // Get the ticket from the response
+
         const ticketData = purchaseResponse && purchaseResponse.data;
-        
+
+        
+
         // Complete queue processing if in a queue
+
         if (queueInfo && queueInfo.userId && selectedTicket.event && selectedTicket.event._id) {
+
           queueService.completeProcessing(selectedTicket.event._id, queueInfo.userId).catch(err => {
+
             console.error('Error completing queue processing:', err);
+
           });
+
         }
-        
+
+        
+
         // Close the queue modal after successful purchase
+
         setShowQueueModal(false);
-        
+
+        
+
         // Redirect to success page with ticket info
+
         setTimeout(() => {
+
           navigate('/ticket-success', { 
+
             state: { 
+
               ticketId: ticketData?._id,
+
               ticketNumber: ticketData?.ticketNumber,
+
               eventTitle: selectedTicket?.event?.title || 'Event',
+
               isResale: true
+
             } 
+
           });
+
         }, 1000);
+
       } else {
+
         setPurchaseError('Payment was not successful. Please try again.');
+
         setIsProcessing(false);
-      }
+
+      }
+
     } catch (err) {
+
       console.error('Error completing ticket purchase after payment:', err);
+
       setPurchaseError(err.response?.data?.message || 'Payment was successful, but we could not complete your ticket purchase. Please contact support with your payment reference: ' + response.reference);
+
       setIsProcessing(false);
+
     }
+
   }, [navigate, selectedTicket, queueInfo]);
-  
+
+  
+
   // Update the handlePurchaseTicket function
+
   const handlePurchaseTicket = () => {
+
     if (!selectedTicket || !isAuthenticated) return;
+
     
+
     setIsProcessing(true);
+
     setPurchaseError(null);
+
     
+
     try {
+
       // Always use queue for resale tickets
+
       const shouldQueue = true;
-      
+
+      
+
       if (shouldQueue && !isQueueReady) {
+
         // If we already have queue info but not showing modal, show it
+
         if (queueInfo && !showQueueModal) {
+
           setShowQueueModal(true);
+
           setIsProcessing(false);
+
           return;
+
         }
-        
+
+        
+
         // Join the queue first
+
         queueService.joinQueue(selectedTicket.event._id)
+
           .then(queueResponse => {
+
             if (queueResponse.success) {
+
               setQueueInfo(queueResponse.data);
+
               setShowQueueModal(true);
+
               setIsProcessing(false);
+
               
+
               // If user is already at the front of the queue, allow purchase
+
               if (queueResponse.data.position <= 1 || queueResponse.data.isProcessing) {
+
                 setIsQueueReady(true);
+
               }
+
             }
+
           })
+
           .catch(err => {
+
             console.error('Error joining queue:', err);
+
             // Continue with purchase anyway if queue fails
+
             processPurchase();
+
           });
-        
+
+        
+
         return; // Stop here until queue is ready
-      }
-      
+
+      }
+
+      
+
       // If queue is ready, proceed with purchase
+
       processPurchase();
-      
+
+      
+
     } catch (err) {
+
       console.error('Error initiating purchase:', err);
+
       setPurchaseError(err.response?.data?.message || 'Failed to process request. Please try again.');
+
       setIsProcessing(false);
+
     }
+
   };
-  
+
+  
+
   // Process the actual purchase (after queue if needed)
+
   const processPurchase = () => {
+
     try {
+
       // Try to recover the selected ticket if it's null
+
       if (!selectedTicket) {
+
         // Find the event ID
+
         const eventId = queueInfo?.eventId || searchParams.get('eventId');
-        
+
+        
+
         if (eventId) {
+
           try {
+
             const savedTicket = localStorage.getItem(`selected_resale_ticket_${eventId}`);
+
             if (savedTicket) {
+
               const ticketData = JSON.parse(savedTicket);
+
               setSelectedTicket(ticketData);
+
               // Continue with the recovered ticket
+
               setTimeout(() => {
+
                 processPurchase();
+
               }, 100);
+
               return;
+
             }
+
           } catch (err) {
+
             console.error('Error recovering ticket selection:', err);
+
             // Continue to error handling below
+
           }
+
         }
-        
+
+        
+
         setPurchaseError('Ticket selection was lost. Please try again.');
+
         setIsProcessing(false);
+
         return;
-      }
-      
+
+      }
+
+      
+
       // Check for phone number
+
       if (!guestInfo.phoneNumber) {
+
         setPurchaseError('Please provide your phone number to receive ticket information via SMS');
+
         setIsProcessing(false);
+
         return;
-      }
-      
+
+      }
+
+      
+
       // Ensure we have a valid resale price
+
       const resalePrice = selectedTicket.resalePrice || 0;
+
       if (resalePrice <= 0) {
+
         setPurchaseError('Invalid ticket price. Please try again or contact support.');
+
         setIsProcessing(false);
+
         return;
-      }
-      
+
+      }
+
+      
+
       // Calculate amount in the smallest currency unit (kobo for NGN, cents for USD)
+
       const totalAmount = resalePrice * 100; // Convert to cents/kobo
-      
+
+      
+
       // Determine the email to use for Paystack
+
       const userEmail = isAuthenticated ? currentUser.email : guestInfo.email;
+
       const ticketId = selectedTicket._id;
-      
+
+      
+
       if (!window.PaystackPop) {
+
         setPurchaseError('Payment system is not available. Please try again later.');
+
         setIsProcessing(false);
+
         return;
-      }
-      
+
+      }
+
+      
+
       // Get currency with fallback
+
       const currency = selectedTicket.ticketTypeInfo?.currency || "NGN";
-      
+
+      
+
       // Initialize Paystack payment
+
       const handler = window.PaystackPop.setup({
+
         key: 'pk_test_c2b42dd5ca88bee2b49fba8bec4ca46e54525f09', // Paystack public key
+
         email: userEmail,
+
         amount: totalAmount,
+
         currency: currency,
+
         callback: (response) => {
+
           handlePaymentSuccess(response, ticketId);
+
           
+
           // Complete queue processing if in a queue
+
           if (queueInfo && queueInfo.userId) {
+
             queueService.completeProcessing(selectedTicket.event._id, queueInfo.userId).catch(err => {
+
               console.error('Error completing queue processing:', err);
+
             });
+
           }
+
         },
+
         onClose: () => {
+
           // Handle payment cancellation
+
           setPurchaseError('Payment was cancelled. Please try again to complete your purchase.');
+
           setIsProcessing(false);
+
           
+
           // If user was in queue, they'll need to try again
+
           if (showQueueModal) {
+
             setIsQueueReady(false);
+
           }
+
         }
+
       });
-      
+
+      
+
       // Open the Paystack payment modal
+
       handler.openIframe();
+
     } catch (err) {
+
       console.error('Error processing payment:', err);
+
       setPurchaseError(err.response?.data?.message || 'Failed to process payment. Please try again.');
+
       setIsProcessing(false);
+
     }
+
   };
-  
+
+  
+
   // Handle queue ready callback
+
   const handleQueueReady = (queueData) => {
+
     setIsQueueReady(true);
+
     // Automatically proceed with purchase when it's the user's turn
+
     if (queueData.isProcessing && selectedTicket) {
+
       // Wait a moment to allow the user to see they're ready
+
       setTimeout(() => {
+
         processPurchase();
+
       }, 1500);
+
     }
+
   };
 
   if (isInitialLoading) {
+
     return (
+
       <div className="flex items-center justify-center min-h-screen">
+
         <div className="animate-spin rounded-full h-12 w-12 border-t-2 border-b-2 border-primary-500"></div>
+
       </div>
+
     );
+
   }
 
   if (error) {
+
     return (
+
       <div className="min-h-screen flex items-center justify-center px-4">
+
         <div className="text-center">
+
           <h2 className="text-2xl font-bold text-red-600 dark:text-red-400">Error Loading Resale Tickets</h2>
+
           <p className="mt-2 text-gray-600 dark:text-gray-400">
+
             Failed to load resale tickets. Please try again.
+
           </p>
+
           <Link to="/events" className="mt-4 btn btn-primary inline-block">
+
             Browse Events
+
           </Link>
+
         </div>
+
       </div>
+
     );
+
   }
 
   return (
-<<<<<<< HEAD
+
     <div className="pt-20 pb-16">
+
       <div className="max-w-7xl mx-auto px-4 sm:px-6 lg:px-8">
+
         {/* Header */}
+
         <div className="flex flex-col md:flex-row justify-between items-start md:items-center mb-8">
+
           <div>
+
             <h1 className="text-3xl font-bold text-gray-900 dark:text-white">Resale Tickets</h1>
+
             <p className="mt-2 text-gray-600 dark:text-gray-400">
+
               Find tickets being resold by other users
+
             </p>
+
           </div>
 
           <div className="mt-4 md:mt-0">
+
           <button
+
             onClick={() => setShowFilters(!showFilters)}
+
               className="btn btn-outline-primary flex items-center"
+
           >
+
               <FiFilter className="mr-2" /> 
+
               Filters {(filterEvent || minPrice || maxPrice) && '(Active)'}
+
           </button>
+
           </div>
+
         </div>
 
         {/* Filters Panel */}
+
         {showFilters && (
+
           <motion.div
+
             initial={{ opacity: 0, height: 0 }}
+
             animate={{ opacity: 1, height: 'auto' }}
+
             className="mb-8 card p-6"
+
           >
+
             <h2 className="text-lg font-bold mb-4 text-gray-900 dark:text-white">Filter Resale Tickets</h2>
+
             <div className="grid grid-cols-1 md:grid-cols-3 gap-4">
+
               <div>
+
                 <label htmlFor="eventFilter" className="block text-sm font-medium text-gray-700 dark:text-gray-300 mb-1">
+
                   Event
+
                 </label>
+
                 <select
+
                   id="eventFilter"
+
                   value={filterEvent}
+
                   onChange={(e) => setFilterEvent(e.target.value)}
+
                   className="input w-full"
+
                 >
+
                   <option value="">All Events</option>
-                  {events?.map((event) => (
-                    <option key={event._id} value={event._id}>
-                      {event.title}
-                    </option>
-                  ))}
-                </select>
-              </div>
-              
-              <div>
-                <label htmlFor="minPrice" className="block text-sm font-medium text-gray-700 dark:text-gray-300 mb-1">
-                  Min Price
-                </label>
-                    <input
-                  id="minPrice"
-                      type="number"
-                  value={minPrice}
-                  onChange={(e) => setMinPrice(e.target.value)}
-                  min="0"
-                  className="input w-full"
-                  placeholder="Minimum price"
-                    />
-                  </div>
-              
-              <div>
-                <label htmlFor="maxPrice" className="block text-sm font-medium text-gray-700 dark:text-gray-300 mb-1">
-                  Max Price
-                </label>
-                    <input
-                  id="maxPrice"
-                      type="number"
-                  value={maxPrice}
-                  onChange={(e) => setMaxPrice(e.target.value)}
-                  min="0"
-                  className="input w-full"
-                  placeholder="Maximum price"
-                    />
-                  </div>
-                </div>
-            
-            <div className="mt-6 flex space-x-3">
-              <button onClick={applyFilters} className="btn btn-primary">
-                Apply Filters
-              </button>
-              <button onClick={clearFilters} className="btn btn-outline-secondary">
-                  Clear Filters
-                </button>
-            </div>
-          </motion.div>
-        )}
-
-        {/* No Results */}
-        {resaleTickets?.length === 0 && (
-          <div className="text-center py-12">
-            <h2 className="text-xl font-medium text-gray-900 dark:text-white mb-2">No resale tickets found</h2>
-            <p className="text-gray-600 dark:text-gray-400">
-              Try adjusting your filters or check back later for more tickets.
-            </p>
-            <Link to="/events" className="mt-6 btn btn-primary inline-block">
-              Browse Events
-            </Link>
-      </div>
-        )}
-
-        {/* Tickets Grid */}
-        <div className="grid grid-cols-1 md:grid-cols-2 lg:grid-cols-3 gap-6 mt-8">
-          {resaleTickets?.map((ticket) => (
-            <motion.div
-              key={ticket._id}
-              initial={{ opacity: 0, y: 20 }}
-              animate={{ opacity: 1, y: 0 }}
-              className="card overflow-hidden hover:shadow-lg transition-shadow"
-            >
-              {/* Ticket Image */}
-              <div className="h-48 overflow-hidden">
-                <img
-                  src={getImageUrl(ticket.event?.featuredImage)}
-                  alt={ticket.event?.title || 'Event'}
-                  className="w-full h-full object-cover hover:scale-105 transition-transform duration-300"
-                  onError={(e) => {
-                    e.target.onerror = null;
-                    e.target.src = "https://images.unsplash.com/photo-1540575467063-178a50c2df87?ixlib=rb-4.0.3&auto=format&fit=crop&w=2070&q=80";
-                  }}
-                />
-                </div>
-              
-              {/* Ticket Content */}
-              <div className="p-5">
-                <div className="mb-2">
-                  <span className="px-2 py-1 bg-amber-100 text-amber-800 dark:bg-amber-900/20 dark:text-amber-300 text-xs font-medium rounded-full">
-                    Resale
-                  </span>
-                  <span className="ml-2 px-2 py-1 bg-gray-100 text-gray-800 dark:bg-gray-800 dark:text-gray-200 text-xs font-medium rounded-full">
-                    {ticket.ticketTypeInfo?.name || 'General Admission'}
-                  </span>
-                </div>
-                
-                <h3 className="text-lg font-bold text-gray-900 dark:text-white mb-2">
-                  {ticket.event?.title || 'Event'}
-                </h3>
-                
-                <div className="space-y-2 mb-4">
-                  <div className="flex items-center text-sm text-gray-600 dark:text-gray-400">
-                    <FiCalendar className="mr-2 text-gray-400" />
-                    {formatDate(ticket.event?.startDate) || 'Date not available'}
-                  </div>
-                  <div className="flex items-center text-sm text-gray-600 dark:text-gray-400">
-                    <FiClock className="mr-2 text-gray-400" />
-                    {formatTime(ticket.event?.startDate) || 'Time not available'}
-                  </div>
-                  <div className="flex items-center text-sm text-gray-600 dark:text-gray-400">
-                    <FiMapPin className="mr-2 text-gray-400" />
-                    {ticket.event?.isVirtual
-                      ? 'Virtual Event'
-                      : ticket.event?.location?.venue || 'Location not available'}
-                  </div>
-                  <div className="flex items-center text-sm font-medium text-gray-900 dark:text-white">
-                    <FiDollarSign className="mr-2 text-gray-400" />
-                    {ticket.resalePrice !== undefined ? `${ticket.resalePrice} ${ticket.ticketTypeInfo?.currency || 'USD'}` : 'Price unavailable'}
-                    {ticket.ticketTypeInfo?.price !== undefined && ticket.resalePrice !== undefined && 
-                     ticket.ticketTypeInfo.price !== ticket.resalePrice && (
-                      <span className="ml-2 text-xs text-gray-500 dark:text-gray-400">
-                        (Original: {ticket.ticketTypeInfo.price})
-                      </span>
-                    )}
-                  </div>
-                </div>
-                
-                <div className="mt-4">
-                  <button
-                    onClick={() => handleSelectTicket(ticket)}
-                    className="btn btn-primary w-full"
-                  >
-                    Purchase Ticket
-                  </button>
-                </div>
-              </div>
-            </motion.div>
-          ))}
-        </div>
-      </div>
-      
-      {/* Queue Modal */}
-      {showQueueModal && (
-        <div className="fixed inset-0 bg-black/50 flex items-center justify-center z-50 p-4 overflow-y-auto">
-          <motion.div
-            initial={{ opacity: 0, scale: 0.9 }}
-            animate={{ opacity: 1, scale: 1 }}
-            className="bg-white dark:bg-gray-800 rounded-lg shadow-xl max-w-md w-full p-6"
-          >
-            <h3 className="text-lg font-bold mb-4 text-gray-900 dark:text-white text-center">
-              Ticket Purchase Queue
-            </h3>
-            
-            <QueueStatus 
-              eventId={selectedTicket?.event?._id}
-              queueId={queueInfo?.queueId}
-              onReady={handleQueueReady}
-              autoRefresh={true}
-              refreshInterval={5000}
-            />
-            
-            <div className="mt-6">
-              {selectedTicket ? (
-                <button
-                  onClick={processPurchase}
-                  className={`w-full btn ${isQueueReady ? 'btn-primary' : 'btn-disabled bg-gray-300 dark:bg-gray-700 cursor-not-allowed'}`}
-                  disabled={isProcessing || !isQueueReady}
-                >
-                  {isProcessing ? 'Processing...' : isQueueReady ? 'Continue to Purchase' : 'Waiting in Queue...'}
-                </button>
-              ) : (
-                <div className="text-center text-amber-600 dark:text-amber-400 mb-3">
-                  <p>Your ticket selection was lost. Please close this window and select a ticket again.</p>
-                </div>
-              )}
-            </div>
-            
-            <div className="mt-4 text-center">
-              <button
-                onClick={() => {
-                  setShowQueueModal(false);
-                  // Don't reset queue info or ready status - keep for next attempt
-                }}
-                className="text-sm text-gray-600 dark:text-gray-400 hover:underline"
-              >
-                {isQueueReady ? 'Close' : 'I\'ll come back later'}
-              </button>
-            </div>
-          </motion.div>
-        </div>
-      )}
-      
-      {/* Purchase Modal */}
-      {selectedTicket && (
-        <div className="fixed inset-0 bg-black/50 flex items-center justify-center z-50 p-4 overflow-y-auto">
-          <motion.div
-            initial={{ opacity: 0, scale: 0.9 }}
-            animate={{ opacity: 1, scale: 1 }}
-            className="bg-white dark:bg-gray-800 rounded-lg shadow-xl max-w-md w-full p-6 max-h-[90vh] overflow-y-auto"
-          >
-            <h3 className="text-lg font-bold mb-2 text-gray-900 dark:text-white">Purchase Resale Ticket</h3>
-            <p className="text-sm text-gray-600 dark:text-gray-400 mb-4">
-              {selectedTicket.event?.title} - {selectedTicket.ticketTypeInfo?.name}
-            </p>
-            
-            {purchaseSuccess && (
-              <div className="mb-4 p-3 bg-green-100 text-green-800 dark:bg-green-900/30 dark:text-green-300 rounded-lg">
-                <p className="font-medium">Ticket purchased successfully!</p>
-                <p className="text-sm mt-1">Redirecting to your ticket details...</p>
-              </div>
-            )}
-            
-            {purchaseError && (
-              <div className="mb-4 p-3 bg-red-100 text-red-800 dark:bg-red-900/30 dark:text-red-300 rounded-lg">
-                <p>{purchaseError}</p>
-              </div>
-            )}
-            
-            <div className="mb-4 p-4 border border-gray-200 dark:border-gray-700 rounded-lg">
-              <div className="flex justify-between mb-2">
-                <span className="text-gray-600 dark:text-gray-400">Ticket Type</span>
-                <span className="font-medium text-gray-900 dark:text-white">{selectedTicket.ticketTypeInfo?.name || 'Standard Ticket'}</span>
-              </div>
-              <div className="flex justify-between mb-2">
-                <span className="text-gray-600 dark:text-gray-400">Original Price</span>
-                <span className="font-medium text-gray-900 dark:text-white">
-                  {selectedTicket.ticketTypeInfo?.price !== undefined 
-                    ? `${selectedTicket.ticketTypeInfo.price} ${selectedTicket.ticketTypeInfo?.currency || 'USD'}`
-                    : 'Not available'}
-                </span>
-              </div>
-              <div className="flex justify-between mb-2">
-                <span className="text-gray-600 dark:text-gray-400">Resale Price</span>
-                <span className="font-medium text-gray-900 dark:text-white">
-                  {selectedTicket.resalePrice !== undefined 
-                    ? `${selectedTicket.resalePrice} ${selectedTicket.ticketTypeInfo?.currency || 'USD'}`
-                    : 'Not available'}
-                </span>
-              </div>
-              <div className="flex justify-between pt-2 border-t border-gray-200 dark:border-gray-700">
-                <span className="font-bold text-gray-900 dark:text-white">Total</span>
-                <span className="font-bold text-gray-900 dark:text-white">
-                  {selectedTicket.resalePrice !== undefined 
-                    ? `${selectedTicket.resalePrice} ${selectedTicket.ticketTypeInfo?.currency || 'USD'}`
-                    : 'Not available'}
-                </span>
-              </div>
-            </div>
-            
-            {!isAuthenticated ? (
-              <div className="mb-4 p-4 bg-yellow-50 dark:bg-yellow-900/10 rounded-lg text-center">
-                <p className="text-yellow-800 dark:text-yellow-300 mb-2">
-                  You need to be logged in to purchase a resale ticket.
-                </p>
-                <Link
-                  to={`/login?redirect=/resale-tickets`}
-                  className="btn btn-primary mt-2"
-                >
-                  Log In to Continue
-                </Link>
-              </div>
-            ) : (
-              <>
-                <div className="mb-4">
-                  <label className="block text-sm font-medium text-gray-700 dark:text-gray-300 mb-1">
-                    Phone Number
-                  </label>
-                  <div className="relative">
-                    <div className="absolute inset-y-0 left-0 pl-3 flex items-center pointer-events-none">
-                      <FiPhone className="text-gray-400" />
-                    </div>
-                    <input
-                      type="text"
-                      name="phoneNumber"
-                      value={guestInfo.phoneNumber}
-                      onChange={handleGuestInfoChange}
-                      className="input pl-10 w-full"
-                      placeholder="Your phone number for SMS notifications"
-                      required
-                    />
-                  </div>
-                  <p className="text-xs text-gray-500 mt-1">We'll send your ticket details via SMS</p>
-                </div>
-                
-                <div className="mt-6 flex gap-3">
-                  <button
-                    type="button"
-                    onClick={handleClosePurchase}
-                    className="btn btn-outline-secondary flex-1"
-                    disabled={isProcessing}
-                  >
-                    Cancel
-                  </button>
-                  <button
-                    type="button"
-                    onClick={handlePurchaseTicket}
-                    className="btn btn-primary flex-1"
-                    disabled={isProcessing || !guestInfo.phoneNumber}
-                  >
-                    {isProcessing ? 'Processing...' : selectedTicket.resalePrice !== undefined 
-                      ? `Pay ${selectedTicket.resalePrice} ${selectedTicket.ticketTypeInfo?.currency || 'USD'}`
-                      : 'Purchase Ticket'}
-                  </button>
-                </div>
-              </>
-            )}
-          </motion.div>
-        </div>
-      )}
-=======
-  <div className="max-w-7xl mx-auto px-4 sm:px-6 lg:px-8 py-20">
-  <PageHeader
-    title="🔥 Resale Tickets 🔥"
-    subtitle="Score insane deals on tickets from real fans"
-    icon={<FaTicketAlt className="text-purple-500 animate-pulse" />}
-  />
-
-  <div className="mb-10">
-    <div className="flex flex-col md:flex-row gap-4 items-center mb-6">
-      <div className="relative flex-grow">
-        <FaSearch className="absolute left-4 top-1/2 transform -translate-y-1/2 text-purple-400" />
-        <input
-          type="text"
-          placeholder="Search concerts, sports, festivals..."
-          value={searchTerm}
-          onChange={(e) => setSearchTerm(e.target.value)}
-          className="pl-12 pr-6 py-3 w-full rounded-xl border-2 border-purple-300 focus:ring-4 focus:ring-purple-500 focus:border-transparent bg-white dark:bg-gray-900 dark:border-gray-700 dark:text-white shadow-lg transition-all duration-300"
-        />
-      </div>
-      <button
-        onClick={() => setShowFilters(!showFilters)}
-        className="flex items-center gap-3 px-6 py-3 bg-gradient-to-r from-purple-500 to-pink-500 hover:from-purple-600 hover:to-pink-600 text-white font-bold rounded-xl transition-all duration-300 transform hover:scale-105 shadow-lg"
-      >
-        <FaFilter className="text-lg" />
-        <span className="text-lg">{showFilters ? 'Hide Filters' : 'Show Filters'}</span>
-      </button>
-    </div>
-
-    {showFilters && (
-      <motion.div
-        initial={{ height: 0, opacity: 0 }}
-        animate={{ height: 'auto', opacity: 1 }}
-        exit={{ height: 0, opacity: 0 }}
-        transition={{ duration: 0.3 }}
-        className="bg-white dark:bg-gray-800 p-6 rounded-2xl shadow-2xl mb-6 border-2 border-purple-200 dark:border-gray-700"
-      >
-        <div className="flex flex-col md:flex-row gap-6">
-          <div className="flex-grow">
-            <label className="block text-lg font-bold text-purple-700 dark:text-purple-300 mb-3">
-              💰 Price Range
-            </label>
-            <div className="flex items-center gap-4">
-              <div className="relative flex-grow">
-                <FaDollarSign className="absolute left-4 top-1/2 transform -translate-y-1/2 text-purple-400" />
-                <input
-                  type="number"
-                  placeholder="Min"
-                  value={priceRange.min}
-                  onChange={(e) => setPriceRange({ ...priceRange, min: e.target.value })}
-                  className="pl-12 pr-6 py-3 w-full rounded-xl border-2 border-purple-300 focus:ring-4 focus:ring-purple-500 focus:border-transparent dark:bg-gray-900 dark:border-gray-700 dark:text-white"
-                />
-              </div>
-              <span className="text-xl font-bold text-purple-500 dark:text-purple-300">→</span>
-              <div className="relative flex-grow">
-                <FaDollarSign className="absolute left-4 top-1/2 transform -translate-y-1/2 text-purple-400" />
-                <input
-                  type="number"
-                  placeholder="Max"
-                  value={priceRange.max}
-                  onChange={(e) => setPriceRange({ ...priceRange, max: e.target.value })}
-                  className="pl-12 pr-6 py-3 w-full rounded-xl border-2 border-purple-300 focus:ring-4 focus:ring-purple-500 focus:border-transparent dark:bg-gray-900 dark:border-gray-700 dark:text-white"
-                />
-              </div>
-            </div>
-          </div>
-          <div className="self-end">
-            <button
-              onClick={() => {
-                setSearchTerm('');
-                setPriceRange({ min: '', max: '' });
-              }}
-              className="px-6 py-3 text-purple-600 hover:text-purple-800 dark:text-purple-300 dark:hover:text-white font-bold rounded-xl transition-all duration-300 hover:bg-purple-100 dark:hover:bg-gray-700"
-            >
-              🗑️ Clear All
-            </button>
-          </div>
-        </div>
-      </motion.div>
-    )}
-  </div>
-
-  {filteredTickets.length === 0 ? (
-    <EmptyState
-      title="🚫 No Tickets Found"
-      message="Damn! No tickets match your search. Try different filters or check back soon for fresh drops!"
-      icon={<FaTicketAlt className="w-16 h-16 text-purple-500 animate-bounce" />}
-    />
-  ) : (
-    <div className="grid grid-cols-1 sm:grid-cols-2 lg:grid-cols-3 xl:grid-cols-4 gap-8">
-      {filteredTickets.map((ticket) => (
-        <motion.div
-          key={ticket._id}
-          initial={{ opacity: 0, y: 20 }}
-          animate={{ opacity: 1, y: 0 }}
-          whileHover={{ y: -5 }}
-          transition={{ duration: 0.3 }}
-          className="bg-white dark:bg-gray-800 rounded-2xl shadow-xl overflow-hidden border-2 border-purple-200 dark:border-gray-700 hover:shadow-2xl transition-all duration-300"
-        >
-          <div className="p-6">
-            <h3 className="text-xl font-extrabold text-gray-900 dark:text-white mb-3 line-clamp-1">
-              🎟️ {ticket.event?.title || 'Mystery Event'}
-            </h3>
-            <div className="flex items-center text-base text-gray-700 dark:text-gray-300 mb-2">
-              <FaCalendarAlt className="mr-3 text-purple-500" />
-              <span>
-                {formatDate(ticket.event?.startDate)} @ {formatTime(ticket.event?.startTime || ticket.event?.startDate)}
-              </span>
-            </div>
-            <div className="flex items-center text-base text-gray-700 dark:text-gray-300 mb-4">
-              <FaMapMarkerAlt className="mr-3 text-purple-500" />
-              <span className="font-medium">{getVenue(ticket)}</span>
-            </div>
-            <div className="flex items-center justify-between mb-5">
-              <span className="bg-purple-100 text-purple-800 dark:bg-purple-900 dark:text-purple-200 text-sm font-bold px-3 py-1 rounded-full">
-                {getTicketTypeName(ticket)}
-              </span>
-              <span className="text-2xl font-black text-purple-600 dark:text-purple-400">
-                ${ticket.resalePrice?.toFixed(2) || '???'}
-              </span>
-            </div>
-            <div className="text-sm text-gray-600 dark:text-gray-400 mb-5 bg-gray-100 dark:bg-gray-700 p-3 rounded-lg">
-              <p className="line-clamp-2 italic">{ticket.resaleDescription || 'No description... probably fire though 🔥'}</p>
-            </div>
-            <div className="flex justify-between items-center">
-              <span className="text-sm text-gray-500 dark:text-gray-400 font-medium">
-                👤 {ticket.user?.firstName || ticket.user?.name?.split(' ')[0] || 'Secret Seller'}
-              </span>
-              <button
-                onClick={() => handlePurchaseTicket(ticket._id)}
-                disabled={purchaseInProgress || (isAuthenticated && ticket.user?._id === user?._id)}
-                className={`px-5 py-2.5 rounded-xl text-white font-bold transition-all duration-300 transform hover:scale-105 ${
-                  purchaseInProgress || (isAuthenticated && ticket.user?._id === user?._id)
-                    ? 'bg-gray-400 cursor-not-allowed'
-                    : 'bg-gradient-to-r from-purple-600 to-pink-600 hover:from-purple-700 hover:to-pink-700 shadow-lg'
-                }`}
-              >
-                {isAuthenticated && ticket.user?._id === user?._id
-                  ? 'Your Ticket 👑'
-                  : 'BUY NOW'}
-              </button>
-            </div>
-          </div>
-        </motion.div>
-      ))}
->>>>>>> f62ff3fa
-    </div>
-  )}
-</div>
-  );
-};
-
-export default ResaleTickets; +
+                  {events?.map((event) => 