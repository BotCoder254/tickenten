--- conflicted
+++ resolved
@@ -235,96 +235,44 @@
             Manage your events and tickets
           </p>
         </motion.div>
-<<<<<<< HEAD
-        
-        {/* Define tabs array */}
-        {(() => {
-          const tabs = [
-            { id: "overview", label: "Overview", icon: <FiGrid /> },
-            { id: "events", label: "My Events", icon: <FiCalendar /> },
-            { id: "tickets", label: "My Tickets", icon: <FiTag /> },
-            { id: "analytics", label: "Analytics", icon: <FiBarChart2 /> },
-          ];
-          
-          return (
-            <div className="relative mb-8">
-              <div className="flex overflow-x-auto space-x-2 pb-2 px-1 relative rounded-xl bg-white/50 dark:bg-dark-300/30 backdrop-blur-md border border-gray-200 dark:border-gray-700 shadow-inner dark:shadow-lg">
-                {tabs.map((tab, index) => (
-                  <button
-                    key={tab.id}
-                    onClick={() => setActiveTab(tab.id)}
-                    className={`relative z-10 flex items-center gap-2 px-5 py-2 font-semibold rounded-lg whitespace-nowrap transition-all duration-300 
-                      ${
-                        activeTab === tab.id
-                          ? "text-white dark:text-white"
-                          : "text-gray-700 dark:text-gray-300"
-                      }`}
-                  >
-                    {tab.icon}
-                    {tab.label}
-                  </button>
-                ))}
-              </div>
-            </div>
-          );
-        })()}
-=======
-<div className="relative mb-8 group">
-  {/* 🚀 tab container (scrollable but no visible scrollbar) */}
-  <div className="flex overflow-x-scroll snap-x snap-mandatory scroll-smooth p-1 relative rounded-2xl bg-white/20 dark:bg-gray-900/50 backdrop-blur-2xl border border-white/30 dark:border-gray-600/30 shadow-[0_8px_32px_rgba(0,0,0,0.1)] dark:shadow-[0_8px_32px_rgba(0,0,0,0.3)] transition-all duration-500 hover:shadow-lg hover:dark:shadow-xl">
-    <div className="flex w-full space-x-1">
-      {tabs.map((tab) => (
-        <button
-          key={tab.id}
-          onClick={() => setActiveTab(tab.id)}
-          className={`relative z-10 flex flex-col items-center px-4 py-2.5 rounded-xl whitespace-nowrap transition-all duration-500 ease-out-expo snap-center flex-shrink-0
-            ${
-              activeTab === tab.id
-                ? "text-white bg-gradient-to-br from-primary-400/20 to-primary-600/20 shadow-[inset_0_1px_1px_rgba(255,255,255,0.3)]"
-                : "text-gray-700 dark:text-gray-300 hover:text-black dark:hover:text-white hover:bg-white/10 dark:hover:bg-white/5"
-            }`}
-          style={{ flex: '0 0 auto' }} // Prevent flex squishing
-        >
-          {/* ✨ Floating Icon with Glow */}
-          <span className={`relative transition-all duration-500 ${activeTab === tab.id ? "scale-110 drop-shadow-glow" : "scale-100"}`}>
-            {tab.icon}
-            {activeTab === tab.id && (
-              <span className="absolute inset-0 rounded-full opacity-70 bg-primary-500/10 blur-[6px] -z-10" />
-            )}
-          </span>
-          
-          {/* 📛 Label with Smooth Slide-Up */}
-          <span className={`text-xs font-medium mt-1 transition-all duration-300 ${activeTab === tab.id ? "translate-y-0 opacity-100" : "translate-y-1 opacity-70"}`}>
-            {tab.label}
-          </span>
-          
-          {/* 🌈 INDICATOR - Under Icon & Text */}
-          {activeTab === tab.id && (
-            <motion.div
-              layoutId="under-icon-indicator"
-              className="absolute bottom-0 h-[3px] w-6 rounded-full bg-gradient-to-r from-cyan-400 to-purple-500"
-              transition={{
-                type: "spring",
-                stiffness: 700,
-                damping: 30,
-              }}
-              style={{
-                filter: `
-                  drop-shadow(0 0 4px rgba(34, 211, 238, 0.7))
-                  drop-shadow(0 0 8px rgba(124, 58, 237, 0.5))
-                `,
-              }}
-            />
-          )}
-        </button>
-      ))}
-    </div>
-    
-    {/* 💫 Hover-Activated Particle Effect (Subtle) */}
-    <div className="absolute inset-0 rounded-2xl pointer-events-none opacity-0 group-hover:opacity-100 transition-opacity duration-700 bg-[radial-gradient(circle_at_center,_rgba(124,58,237,0.1)_0%,_transparent_70%)]" />
+const tabs = [
+  { id: "overview", label: "Overview", icon: <FiGrid /> },
+  { id: "events", label: "My Events", icon: <FiCalendar /> },
+  { id: "tickets", label: "My Tickets", icon: <FiTicket /> },
+  { id: "analytics", label: "Analytics", icon: <FiBarChart2 /> },
+];
+
+// 👇 Your tab UI
+<div className="relative mb-8">
+  <div className="flex overflow-x-auto space-x-2 pb-2 px-1 relative rounded-xl bg-white/50 dark:bg-dark-300/30 backdrop-blur-md border border-gray-200 dark:border-gray-700 shadow-inner dark:shadow-lg">
+    {tabs.map((tab, index) => (
+      <button
+        key={tab.id}
+        onClick={() => setActiveTab(tab.id)}
+        className={`relative z-10 flex items-center gap-2 px-5 py-2 font-semibold rounded-lg whitespace-nowrap transition-all duration-300 
+          ${
+            activeTab === tab.id
+              ? "text-white dark:text-white"
+              : "text-gray-600 dark:text-gray-400 hover:text-black dark:hover:text-white"
+          }`}
+      >
+        {tab.icon}
+        {tab.label}
+      </button>
+    ))}
+
+    {/* 🔥 Sliding Tab Indicator */}
+    <motion.div
+      layoutId="dashboard-tab"
+      className="absolute top-1 bottom-1 z-0 rounded-lg bg-gradient-to-r from-primary-500 to-secondary-500 shadow-md"
+      transition={{ type: "spring", stiffness: 400, damping: 30 }}
+      style={{
+        width: `calc(100% / ${tabs.length} - 0.5rem)`,
+        left: `calc(${tabs.findIndex(t => t.id === activeTab)} * (100% / ${tabs.length}) + 0.25rem)`,
+      }}
+    />
   </div>
 </div>
->>>>>>> 199b19a1
         {/* Dashboard Content */}
         <motion.div
           key={activeTab}
