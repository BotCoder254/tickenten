import React, { useState, useEffect } from 'react';
import { Link, useNavigate } from 'react-router-dom';
import { motion } from 'framer-motion';
import { FiSearch, FiCalendar, FiMapPin, FiArrowRight, FiStar } from 'react-icons/fi';
import eventService from '../services/eventService';
import { useAuth } from '../context/AuthContext';

// Categories
const categories = [
  { name: 'Music', icon: '🎵', color: 'bg-purple-100 dark:bg-purple-900/30' },
  { name: 'Sports', icon: '⚽', color: 'bg-blue-100 dark:bg-blue-900/30' },
  { name: 'Arts', icon: '🎨', color: 'bg-pink-100 dark:bg-pink-900/30' },
  { name: 'Food', icon: '🍕', color: 'bg-yellow-100 dark:bg-yellow-900/30' },
  { name: 'Business', icon: '💼', color: 'bg-green-100 dark:bg-green-900/30' },
  { name: 'Technology', icon: '💻', color: 'bg-indigo-100 dark:bg-indigo-900/30' },
];

// Animation variants
const fadeIn = {
  hidden: { opacity: 0, y: 20 },
  visible: (i) => ({
    opacity: 1,
    y: 0,
    transition: {
      delay: i * 0.1,
      duration: 0.5,
    },
  }),
};

// Helper function to get image URL
const getImageUrl = (imagePath) => {
  if (!imagePath) return 'https://images.unsplash.com/photo-1540575467063-178a50c2df87?ixlib=rb-4.0.3&auto=format&fit=crop&w=500&q=60';
  
  if (imagePath.startsWith('http')) {
    return imagePath;
  }
  
  return `${process.env.REACT_APP_API_URL || 'http://localhost:5000'}${imagePath}`;
};

// Format date helper function
const formatDate = (dateString) => {
  const options = { year: 'numeric', month: 'short', day: 'numeric' };
  return new Date(dateString).toLocaleDateString(undefined, options);
};

// Add helper function to get display status for the event
const getEventStatus = (event) => {
  if (!event) return '';
  
  const now = new Date();
  const hasEnded = event.endDate && new Date(event.endDate) < now;
  
  if (hasEnded) {
    return 'Ended';
  }
  
  const isSoldOut = event.ticketTypes && event.ticketTypes.length > 0 && 
    event.ticketTypes.every(ticket => ticket.quantitySold >= ticket.quantity);
  
  if (isSoldOut) {
    return 'Sold Out';
  }
  
  // Only show 'Open' for all events on public pages
  return 'Open';
};

// Add helper function to get status color class
const getStatusColorClass = (event) => {
  const now = new Date();
  const hasEnded = event.endDate && new Date(event.endDate) < now;
  
  if (hasEnded) {
    return 'bg-red-100 text-red-800 dark:bg-red-900/30 dark:text-red-300';
  }
  
  const isSoldOut = event.ticketTypes && event.ticketTypes.length > 0 && 
    event.ticketTypes.every(ticket => ticket.quantitySold >= ticket.quantity);
  
  if (isSoldOut) {
    return 'bg-red-100 text-red-800 dark:bg-red-900/30 dark:text-red-300';
  }
  
  // Always show green for open events
  return 'bg-green-100 text-green-800 dark:bg-green-900/30 dark:text-green-300';
};

const LandingPage = () => {
  const [searchQuery, setSearchQuery] = useState('');
  const [featuredEvents, setFeaturedEvents] = useState([]);
  const [loading, setLoading] = useState(true);
  const [error, setError] = useState(null);
  const { isAuthenticated } = useAuth();
  const navigate = useNavigate();
useEffect(() => {
  const counter = document.getElementById("active-user-counter");
  if (!counter) return;

  let start = 0;
  const target = 10000;
  const duration = 2; // seconds
  const increment = target / (duration * 60); // 60fps

  const interval = setInterval(() => {
    start += increment;
    if (start >= target) {
      start = target;
      clearInterval(interval);
    }
    counter.innerText = `${Math.floor(start).toLocaleString()}+`;
  }, 1000 / 60);

  return () => clearInterval(interval);
}, []);
  // Fetch featured events
  useEffect(() => {
    const fetchFeaturedEvents = async () => {
      setLoading(true);
      try {
        // First, try to get featured events
        const response = await eventService.getFeaturedEvents(4);
        
        if (response && response.success && response.data && response.data.length > 0) {
          setFeaturedEvents(response.data);
        } else {
          // If no featured events, fall back to getting regular events
          const allEventsResponse = await eventService.getEvents({ limit: 4 });
          if (allEventsResponse && allEventsResponse.success) {
            setFeaturedEvents(allEventsResponse.data);
          } else {
            throw new Error('Failed to fetch events');
          }
        }
      } catch (err) {
        console.error('Error fetching featured events:', err);
        // Try to get regular events as a final fallback
        try {
          const fallbackResponse = await eventService.getEvents({ 
            limit: 4,
            // Ensure we're only requesting published events
            status: 'published',
            visibility: 'public'
          });
          
          if (fallbackResponse && fallbackResponse.success) {
            setFeaturedEvents(fallbackResponse.data);
          } else {
            setError('Failed to load events');
          }
        } catch (fallbackErr) {
          console.error('Error fetching fallback events:', fallbackErr);
          setError('Failed to load events');
        }
      } finally {
        setLoading(false);
      }
    };

    fetchFeaturedEvents();
  }, []);

  // Handle view details with authentication check
  const handleViewDetails = (eventId) => {
    // Direct navigation without authentication check
    navigate(`/events/${eventId}`);
  };

  // Handle search form submission
  const handleSearch = (e) => {
    e.preventDefault();
    if (!searchQuery.trim()) {
      return; // Don't search if query is empty
    }
    navigate(`/events?q=${encodeURIComponent(searchQuery)}`);
  };

  return (
    <div className="min-h-screen">
   <section className="relative pt-32 pb-24 md:pt-40 md:pb-32 bg-gradient-to-br from-primary-50 to-secondary-50 dark:from-dark-200 dark:to-dark-300 overflow-hidden">
  {/* Background Blobs */}
  <div className="absolute top-[-10rem] right-[-10rem] w-[32rem] h-[32rem] rounded-full bg-secondary-400 dark:bg-secondary-900 opacity-20 blur-3xl z-0"></div>
  <div className="absolute bottom-[-10rem] left-[-10rem] w-[32rem] h-[32rem] rounded-full bg-primary-400 dark:bg-primary-900 opacity-20 blur-3xl z-0"></div>

  <div className="max-w-7xl mx-auto px-4 sm:px-6 lg:px-8 relative z-10">
    <div className="grid grid-cols-1 lg:grid-cols-2 gap-16 items-center">
      {/* Left Text */}
      <motion.div
        initial={{ opacity: 0, x: -50 }}
        animate={{ opacity: 1, x: 0 }}
        transition={{ duration: 0.7, ease: "easeOut" }}
      >
        <h1 className="text-4xl md:text-5xl lg:text-6xl font-extrabold leading-tight text-gray-900 dark:text-white tracking-tight">
          Discover and Create <br />
          <span className="bg-gradient-to-r from-primary-500 to-secondary-500 bg-clip-text text-transparent">
            Amazing Events
          </span>
        </h1>
        <p className="mt-6 text-lg text-gray-700 dark:text-gray-300 max-w-xl leading-relaxed">
          Find the perfect events or create your own. TickenTen makes it easy to
          discover, manage, and attend events that match your interests.
        </p>
        <div className="mt-8 flex flex-col sm:flex-row gap-4">
          <Link
            to="/dashboard/events/new"
            className="px-6 py-3 bg-primary-600 hover:bg-primary-700 text-white font-semibold rounded-lg shadow-md transition duration-300 ease-in-out text-center"
          >
            Create an Event
          </Link>
          <Link
            to="/events"
            className="px-6 py-3 border border-gray-300 dark:border-gray-600 hover:border-primary-500 dark:hover:border-primary-500 text-gray-800 dark:text-white hover:text-primary-600 dark:hover:text-primary-400 font-semibold rounded-lg transition duration-300 ease-in-out text-center"
          >
            Explore Events
          </Link>
        </div>
      </motion.div>

      {/* Right Visual */}
      <motion.div
        initial={{ opacity: 0, scale: 0.95 }}
        animate={{ opacity: 1, scale: 1 }}
        transition={{ duration: 0.7, delay: 0.2 }}
        className="relative"
      >
        <div className="relative overflow-hidden rounded-3xl shadow-2xl border border-white/10">
          <img
            src="https://images.unsplash.com/photo-1501281668745-f7f57925c3b4?ixlib=rb-4.0.3&auto=format&fit=crop&w=1000&q=80"
            alt="Events showcase"
            className="w-full h-auto object-cover"
          />
          <div className="absolute inset-0 bg-gradient-to-t from-black/60 to-transparent flex items-end p-6">
            <div className="text-white">
              <div className="text-sm font-medium opacity-80">🎉 Featured Event</div>
              <div className="text-2xl font-bold mt-1">Summer Music Festival 2023</div>
              <div className="flex items-center mt-2 text-sm text-white/80">
                <FiCalendar className="mr-2" />
              <span>June 15-28 2025</span>
              </div>
            </div>
          </div>
        </div>
              <motion.div
  initial={{ opacity: 0, y: 30, scale: 0.95 }}
  animate={{ opacity: 1, y: 0, scale: 1 }}
  transition={{ duration: 0.6, delay: 0.6 }}
  className="absolute -bottom-8 -right-8 backdrop-blur-md bg-white/80 dark:bg-black/40 border border-white/10 rounded-2xl shadow-2xl p-5 w-56 hover:scale-105 transition-transform"
>
  <div className="text-center space-y-1">
    <div className="text-sm font-medium text-gray-700 dark:text-gray-300">
      Active Users
    </div>
    <span
      className="text-2xl font-bold text-gray-900 dark:text-white mt-1"
      id="active-user-counter"
    >
      0
    </span>
  </div>
</motion.div>
      </motion.div>
    </div>
  </div>
</section>
{/* Search Section */}
<section className="py-16 bg-white dark:bg-dark-100">
  <div className="max-w-7xl mx-auto px-4 sm:px-6 lg:px-8">
    <motion.div
      initial={{ opacity: 0, y: 20 }}
      whileInView={{ opacity: 1, y: 0 }}
      viewport={{ once: true }}
      transition={{ duration: 0.5 }}
      className="relative -mt-24 bg-white dark:bg-dark-100 rounded-2xl shadow-lg dark:shadow-gray-800/50 p-8 md:p-10 border border-gray-100 dark:border-gray-800"
    >
      <h2 className="text-2xl md:text-3xl font-bold text-center mb-6 text-gray-900 dark:text-white">
        Discover Amazing Events
      </h2>

      <form onSubmit={handleSearch} className="flex flex-col md:flex-row gap-4">
        {/* Search input */}
        <div className="flex-grow relative">
          <div className="absolute inset-y-0 left-0 pl-3 flex items-center pointer-events-none">
            <FiSearch className="h-5 w-5 text-gray-400 dark:text-gray-500" />
          </div>
          <input
            type="text"
<<<<<<< HEAD
            className="input pl-10 w-full h-12 md:h-14 rounded-lg border border-gray-300 dark:border-gray-700 focus:outline-none focus:ring-2 focus:ring-primary-500 bg-white dark:bg-dark-200 text-gray-800 dark:text-white"
=======
            className="input pl-10 w-full h-12 md:h-14 text-base"
>>>>>>> 0161243f
            placeholder="Search for events, concerts, conferences..."
            value={searchQuery}
            onChange={(e) => setSearchQuery(e.target.value)}
          />
        </div>
<<<<<<< HEAD

        {/* Search button */}
        <div className="flex-shrink-0">
          <button
            type="submit"
            className="btn btn-primary w-full md:w-auto h-12 md:h-14 px-6 text-base font-medium hover:shadow-lg transition-shadow duration-300"
=======
        <div className="flex-shrink-0">
          <button 
            type="submit" 
            className="btn btn-primary w-full md:w-auto h-12 md:h-14 px-6 text-base font-medium hover:shadow-lg transition-shadow duration-200"
>>>>>>> 0161243f
          >
            Search Events
          </button>
        </div>
      </form>

      {/* Popular Categories */}
      <div className="mt-8">
        <h3 className="text-sm font-semibold text-gray-500 dark:text-gray-400 uppercase tracking-wider mb-4">
          Popular Categories
        </h3>
        <div className="flex flex-wrap gap-3">
          {categories.map((category, index) => (
            <motion.div
              key={category.name}
              custom={index}
              initial="hidden"
              whileInView="visible"
              viewport={{ once: true }}
              variants={fadeIn}
              whileHover={{ scale: 1.05 }}
              whileTap={{ scale: 0.95 }}
              className={`${category.color} px-4 py-2 rounded-full cursor-pointer transition-all duration-200 flex items-center hover:shadow-md dark:hover:shadow-gray-900/30`}
              onClick={() => navigate(`/events?category=${encodeURIComponent(category.name)}`)}
            >
              <span className="mr-2 text-lg">{category.icon}</span>
              <span className="text-sm font-medium text-gray-800 dark:text-gray-200">
                {category.name}
              </span>
            </motion.div>
          ))}
        </div>
      </div>
    </motion.div>
  </div>
</section>
      {/* Featured Events */}
      <section className="py-16 bg-gray-50 dark:bg-dark-200">
        <div className="max-w-7xl mx-auto px-4 sm:px-6 lg:px-8">
          <div className="flex justify-between items-center mb-10">
            <motion.h2
              initial={{ opacity: 0, x: -20 }}
              whileInView={{ opacity: 1, x: 0 }}
              viewport={{ once: true }}
              transition={{ duration: 0.5 }}
              className="text-3xl font-bold text-gray-900 dark:text-white"
            >
              Featured Events
            </motion.h2>
            <motion.div
              initial={{ opacity: 0, x: 20 }}
              whileInView={{ opacity: 1, x: 0 }}
              viewport={{ once: true }}
              transition={{ duration: 0.5 }}
            >
              <Link
                to="/events"
                className="flex items-center text-primary-600 dark:text-primary-400 hover:text-primary-700 dark:hover:text-primary-300 transition-colors duration-200"
              >
                View all events
                <FiArrowRight className="ml-2" />
              </Link>
            </motion.div>
          </div>

          {loading ? (
            <div className="flex justify-center py-12">
              <div className="animate-spin rounded-full h-12 w-12 border-t-2 border-b-2 border-primary-500"></div>
            </div>
          ) : error ? (
            <div className="text-center py-12">
              <p className="text-red-500">{error}</p>
            </div>
          ) : featuredEvents.length === 0 ? (
            <div className="text-center py-12 bg-white dark:bg-dark-100 rounded-lg shadow-md p-8">
              <h3 className="text-xl font-semibold text-gray-800 dark:text-gray-200 mb-3">No events found</h3>
              <p className="text-gray-600 dark:text-gray-400 mb-6">
                Try adjusting your search or filters to find what you're looking for.
              </p>
              <Link to="/events" className="btn btn-primary">
                Browse All Events
              </Link>
            </div>
          ) : (
            <div className="grid grid-cols-1 sm:grid-cols-2 lg:grid-cols-4 gap-6">
              {featuredEvents.map((event, index) => (
                <motion.div
                  key={event._id}
                  custom={index}
                  initial="hidden"
                  whileInView="visible"
                  viewport={{ once: true }}
                  variants={fadeIn}
                  whileHover={{ y: -5 }}
                  className="card overflow-hidden"
                >
                  <div className="relative h-48">
                    <img
                      src={getImageUrl(event.featuredImage)}
                      alt={event.title}
                      className="w-full h-full object-cover"
                      onError={(e) => {
                        e.target.onerror = null;
                        e.target.src = "https://images.unsplash.com/photo-1540575467063-178a50c2df87?ixlib=rb-4.0.3&auto=format&fit=crop&w=2070&q=80";
                      }}
                    />
                    <div className="absolute inset-0 bg-gradient-to-t from-black/60 to-transparent"></div>
                    <div className="absolute top-3 right-3 bg-white dark:bg-dark-100 rounded-full px-3 py-1 text-xs font-medium text-gray-700 dark:text-gray-300">
                      {event.category}
                    </div>
                    <div className={`absolute top-3 left-3 rounded-full px-3 py-1 text-xs font-medium capitalize ${getStatusColorClass(event)}`}>
                      {getEventStatus(event)}
                    </div>
                    <div className="absolute bottom-0 left-0 p-4 text-white">
                      <div className="flex items-center text-sm">
                        <FiCalendar className="mr-1" />
                        <span>{formatDate(event.startDate)}</span>
                      </div>
                      <div className="flex items-center text-sm mt-1">
                        <FiMapPin className="mr-1" />
                        <span>{event.isVirtual ? 'Virtual Event' : `${event.location?.city || 'Unknown location'}`}</span>
                      </div>
                    </div>
                  </div>
                  <div className="p-4">
                    <div className="flex items-start justify-between">
                      <h3 className="font-bold text-gray-900 dark:text-white line-clamp-1">{event.title}</h3>
                      {event.isFeatured && (
                        <FiStar className="text-yellow-500 fill-current" />
                      )}
                    </div>
                    <p className="mt-2 text-sm text-gray-600 dark:text-gray-400 line-clamp-2">
                      {event.shortDescription}
                    </p>
                    <div className="mt-4 flex justify-between items-center">
                      <span className="text-sm font-medium text-primary-600 dark:text-primary-400">
                        {event.ticketTypes && event.ticketTypes.length > 0
                          ? `From ${event.ticketTypes[0].price} ${event.ticketTypes[0].currency}`
                          : 'Free'}
                      </span>
                      <Link
                        to={`/events/${event._id}`}
                        className="text-sm font-medium text-gray-600 dark:text-gray-400 hover:text-primary-600 dark:hover:text-primary-400"
                      >
                        View details
                      </Link>
                    </div>
                  </div>
                </motion.div>
              ))}
            </div>
          )}
        </div>
      </section>

     {/* How It Works */}
<section className="py-20 relative overflow-hidden bg-white dark:bg-dark-100">
  <div className="max-w-7xl mx-auto px-4 sm:px-6 lg:px-8 relative z-10">
    <motion.div
      initial={{ opacity: 0, y: 20 }}
      whileInView={{ opacity: 1, y: 0 }}
      viewport={{ once: true }}
      transition={{ duration: 0.6 }}
      className="text-center mb-16"
    >
      <h2 className="text-4xl font-extrabold text-gray-900 dark:text-white">How TickenTen Works</h2>
      <p className="mt-4 text-lg text-gray-600 dark:text-gray-400 max-w-2xl mx-auto">
        Simple, seamless, and powerful. Start hosting events with ease.
      </p>
    </motion.div>

    <div className="grid grid-cols-1 md:grid-cols-3 gap-10">
      {[
        {
          title: 'Create an Account',
          description: 'Sign up to begin managing and hosting your own events.',
          icon: (
            <svg className="w-12 h-12 text-primary-500 dark:text-primary-400" fill="none" stroke="currentColor" strokeWidth="1.5" viewBox="0 0 24 24">
              <path strokeLinecap="round" strokeLinejoin="round" d="M15.75 6a3.75 3.75 0 11-7.5 0 3.75 3.75 0 017.5 0zM4.5 20.25v-.75A6.75 6.75 0 0111.25 12.75h1.5A6.75 6.75 0 0119.5 19.5v.75" />
            </svg>
          ),
          delay: 0,
        },
        {
          title: 'Create Your Event',
          description: 'Add event info, set prices, and publish it for the world to see.',
          icon: (
            <svg className="w-12 h-12 text-primary-500 dark:text-primary-400" fill="none" stroke="currentColor" strokeWidth="1.5" viewBox="0 0 24 24">
              <path strokeLinecap="round" strokeLinejoin="round" d="M6.75 3.75V5.25M17.25 3.75V5.25M4.5 9.75h15M4.5 20.25h15M4.5 5.25a2.25 2.25 0 012.25-2.25h10.5a2.25 2.25 0 012.25 2.25v15a2.25 2.25 0 01-2.25 2.25H6.75A2.25 2.25 0 014.5 20.25V5.25z" />
            </svg>
          ),
          delay: 0.15,
        },
        {
          title: 'Start Selling',
          description: 'Users discover and buy tickets easily. Track your attendees effortlessly.',
          icon: (
            <svg className="w-12 h-12 text-primary-500 dark:text-primary-400" fill="none" stroke="currentColor" strokeWidth="1.5" viewBox="0 0 24 24">
              <path strokeLinecap="round" strokeLinejoin="round" d="M3 10.5v-1.5a.75.75 0 01.75-.75H7.5M21 13.5v1.5a.75.75 0 01-.75.75H16.5M14.25 3.75v1.5a.75.75 0 01-.75.75H10.5M7.5 21v-1.5a.75.75 0 01.75-.75h3.75" />
            </svg>
          ),
          delay: 0.3,
        },
      ].map((step, index) => (
        <motion.div
          key={index}
          initial={{ opacity: 0, y: 30 }}
          whileInView={{ opacity: 1, y: 0 }}
          viewport={{ once: true }}
          transition={{ duration: 0.5, delay: step.delay }}
          className="group bg-white/80 dark:bg-dark-200 backdrop-blur-lg border border-gray-200 dark:border-gray-800 p-8 rounded-2xl text-center shadow-md hover:shadow-xl transition-all duration-300 hover:-translate-y-2"
        >
          <div className="mb-6">
            {step.icon}
          </div>
          <h3 className="text-xl font-semibold text-gray-900 dark:text-white">{step.title}</h3>
          <p className="mt-3 text-gray-600 dark:text-gray-400">{step.description}</p>
        </motion.div>
      ))}
    </div>
  </div>

  {/* Fluid animated background glow */}
  <div className="absolute top-10 -left-10 w-72 h-72 bg-gradient-to-br from-primary-400 to-purple-400 dark:from-primary-600 dark:to-purple-800 opacity-10 blur-[100px] rounded-full animate-pulse"></div>
  <div className="absolute bottom-10 -right-10 w-72 h-72 bg-gradient-to-br from-secondary-400 to-pink-500 dark:from-secondary-600 dark:to-pink-800 opacity-10 blur-[100px] rounded-full animate-pulse delay-300"></div>
</section>
  {/* CTA Section */}
<section className="relative py-24 bg-gradient-to-br from-primary-600 to-secondary-700 text-white overflow-hidden">
  <div className="absolute top-0 left-0 w-72 h-72 bg-white/10 rounded-full blur-[120px] opacity-10 animate-pulse"></div>
  <div className="absolute bottom-0 right-0 w-96 h-96 bg-white/10 rounded-full blur-[120px] opacity-10 animate-pulse delay-200"></div>

  <div className="relative z-10 max-w-7xl mx-auto px-4 sm:px-6 lg:px-8">
    <div className="grid grid-cols-1 lg:grid-cols-2 gap-12 items-center">
      <motion.div
        initial={{ opacity: 0, x: -30 }}
        whileInView={{ opacity: 1, x: 0 }}
        viewport={{ once: true }}
        transition={{ duration: 0.6 }}
      >
        <h2 className="text-4xl md:text-5xl font-extrabold tracking-tight leading-snug">
          Ready to launch your first event?
        </h2>
        <p className="mt-4 text-lg text-white/90 max-w-xl">
          Join thousands of successful event creators who trust <span className="font-semibold underline decoration-white/30">TickenTen</span> to host, promote, and sell tickets with ease.
        </p>
      </motion.div>

      <motion.div
        initial={{ opacity: 0, x: 30 }}
        whileInView={{ opacity: 1, x: 0 }}
        viewport={{ once: true }}
        transition={{ duration: 0.6, delay: 0.2 }}
        className="flex justify-center lg:justify-end"
      >
        <Link
          to="/register"
          className="inline-flex items-center gap-3 px-6 py-3 bg-white text-primary-700 font-semibold rounded-xl shadow-lg hover:bg-gray-100 transition-all duration-300 focus:outline-none focus:ring-4 focus:ring-white/30"
        >
          <svg className="w-5 h-5 text-primary-600" fill="none" stroke="currentColor" strokeWidth="2" viewBox="0 0 24 24">
            <path strokeLinecap="round" strokeLinejoin="round" d="M12 4v16m8-8H4" />
          </svg>
          Get Started for Free
        </Link>
      </motion.div>
    </div>
  </div>
</section>
    </div>
  );
};

export default LandingPage; <|MERGE_RESOLUTION|>--- conflicted
+++ resolved
@@ -285,29 +285,18 @@
           </div>
           <input
             type="text"
-<<<<<<< HEAD
             className="input pl-10 w-full h-12 md:h-14 rounded-lg border border-gray-300 dark:border-gray-700 focus:outline-none focus:ring-2 focus:ring-primary-500 bg-white dark:bg-dark-200 text-gray-800 dark:text-white"
-=======
-            className="input pl-10 w-full h-12 md:h-14 text-base"
->>>>>>> 0161243f
             placeholder="Search for events, concerts, conferences..."
             value={searchQuery}
             onChange={(e) => setSearchQuery(e.target.value)}
           />
         </div>
-<<<<<<< HEAD
 
         {/* Search button */}
         <div className="flex-shrink-0">
           <button
             type="submit"
             className="btn btn-primary w-full md:w-auto h-12 md:h-14 px-6 text-base font-medium hover:shadow-lg transition-shadow duration-300"
-=======
-        <div className="flex-shrink-0">
-          <button 
-            type="submit" 
-            className="btn btn-primary w-full md:w-auto h-12 md:h-14 px-6 text-base font-medium hover:shadow-lg transition-shadow duration-200"
->>>>>>> 0161243f
           >
             Search Events
           </button>
